--- conflicted
+++ resolved
@@ -72,8 +72,5 @@
 * Attacks that are accounted for in the system design, i.e. Ethereum network spamming, malicious reputation mining, malfeasance in colony administration.
 * Critiques of the Colony Protocol and overall mechanism design. We welcome suggestions and constructive criticism, and ask that it be directed to hello@colony.io or the [Build with Colony Forums](https://build.colony.io/)
 
-<<<<<<< HEAD
-Please read the [terms and conditions](https://docs.colony.io/colonynetwork/bug-bounty-program-terms-and-conditions/) for more information.
-=======
-Please read the [terms and conditions](./_bug_terms.md) for more information.
->>>>>>> 0b66361c
+
+Please read the [terms and conditions](https://docs.colony.io/colonynetwork/bug-bounty-program-terms-and-conditions/) for more information.