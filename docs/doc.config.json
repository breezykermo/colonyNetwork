--- conflicted
+++ resolved
@@ -1,12 +1,6 @@
 {
     "logo": "img/colonyNetwork_color.svg",
-<<<<<<< HEAD
-    "logoSmall": "img/colonyNetwork_color.svg",
+    "logoSmall": "img/logomark_colonyNetwork_blue.svg",
     "sectionOrder": ["Intro", "Docs", "Bug Bounty Program", "Whitepaper TL;DR", "API"],
-    "description": "The contracts that comprise the Colony Network provide a standard framework for the creation of decentralized organizations as described in the Colony Whitepaper."
-=======
-    "logoSmall": "img/logomark_colonyNetwork_blue.svg",
-    "sectionOrder": ["Docs", "API"],
     "description": "Robust and secure smart contracts for managing work, permissions, and reputation."
->>>>>>> f67bdb79
 }